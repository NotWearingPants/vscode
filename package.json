--- conflicted
+++ resolved
@@ -35,20 +35,12 @@
     "https-proxy-agent": "^2.2.1",
     "iconv-lite": "0.5.0",
     "jschardet": "1.6.0",
-<<<<<<< HEAD
-    "keytar": "4.8.0",
-=======
     "keytar": "^4.11.0",
->>>>>>> a33a5839
     "minimist": "1.2.0",
     "native-is-elevated": "^0.2.1",
     "native-keymap": "2.0.0",
     "native-watchdog": "1.0.0",
-<<<<<<< HEAD
-    "node-pty": "^0.9.0-beta19",
-=======
     "node-pty": "0.9.0-beta19",
->>>>>>> a33a5839
     "nsfw": "1.2.5",
     "onigasm-umd": "^2.2.2",
     "semver": "^5.5.0",

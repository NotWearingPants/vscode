/*---------------------------------------------------------------------------------------------
 *  Copyright (c) Microsoft Corporation. All rights reserved.
 *  Licensed under the MIT License. See License.txt in the project root for license information.
 *--------------------------------------------------------------------------------------------*/

import { localize } from 'vs/nls';
import { ParsedArgs } from 'vs/code/node/argv';
import { TPromise } from 'vs/base/common/winjs.base';
import { sequence } from 'vs/base/common/async';
import { ServiceCollection } from 'vs/platform/instantiation/common/serviceCollection';
import { SyncDescriptor } from 'vs/platform/instantiation/common/descriptors';
import { IInstantiationService } from 'vs/platform/instantiation/common/instantiation';
import { InstantiationService } from 'vs/platform/instantiation/common/instantiationService';
import { IEnvironmentService } from 'vs/platform/environment/common/environment';
import { EnvironmentService } from 'vs/platform/environment/node/environmentService';
import { IEventService } from 'vs/platform/event/common/event';
import { EventService } from 'vs/platform/event/common/eventService';
import { IExtensionManagementService, IExtensionGalleryService } from 'vs/platform/extensionManagement/common/extensionManagement';
import { getExtensionId } from 'vs/platform/extensionManagement/node/extensionManagementUtil';
import { ExtensionManagementService } from 'vs/platform/extensionManagement/node/extensionManagementService';
import { ExtensionGalleryService } from 'vs/platform/extensionManagement/node/extensionGalleryService';
import { ITelemetryService, NullTelemetryService } from 'vs/platform/telemetry/common/telemetry';
import { IRequestService } from 'vs/platform/request/common/request';
import { NodeRequestService } from 'vs/platform/request/node/nodeRequestService';
import { IConfigurationService } from 'vs/platform/configuration/common/configuration';
import { NodeConfigurationService } from 'vs/platform/configuration/node/nodeConfigurationService';

const notFound = id => localize('notFound', "Extension '{0}' not found.", id);
const notInstalled = id => localize('notInstalled', "Extension '{0}' is not installed.", id);
const useId = localize('useId', "Make sure you use the full extension id, eg: {0}", 'ms-vscode.csharp');

class Main {

	constructor(
		@IExtensionManagementService private extensionManagementService: IExtensionManagementService,
		@IExtensionGalleryService private extensionGalleryService: IExtensionGalleryService
	) {}

	run(argv: ParsedArgs): TPromise<any> {
		// TODO@joao - make this contributable

		if (argv['list-extensions']) {
			return this.listExtensions();
		} else if (argv['install-extension']) {
			const arg = argv['install-extension'];
			const ids: string[] = typeof arg === 'string' ? [arg] : arg;
			return this.installExtension(ids);
		} else if (argv['uninstall-extension']) {
			const arg = argv['uninstall-extension'];
			const ids: string[] = typeof arg === 'string' ? [arg] : arg;
			return this.uninstallExtension(ids);
		}
	}

	private listExtensions(): TPromise<any> {
		return this.extensionManagementService.getInstalled().then(extensions => {
			extensions.forEach(e => console.log(getExtensionId(e)));
		});
	}

	private installExtension(ids: string[]): TPromise<any> {
		return this.extensionManagementService.getInstalled().then(installed => {
			return sequence(ids.map(id => () => {

				const isInstalled = installed.some(e => getExtensionId(e) === id);

				if (isInstalled) {
					return TPromise.wrapError(localize('alreadyInstalled', "Extension '{0}' is already installed.", id));
				}

				return this.extensionGalleryService.query({ ids: [id] }).then(result => {
					const [extension] = result.firstPage;

<<<<<<< HEAD
					if (isInstalled) {
						console.log(localize('alreadyInstalled', "Extension '{0}' is already installed.", id));
						return;
=======
					if (!extension) {
						return TPromise.wrapError(`${ notFound(id) }\n${ useId }`);
>>>>>>> a631525f
					}

					console.log(localize('foundExtension', "Found '{0}' in the marketplace.", id));
					console.log(localize('installing', "Installing..."));

					return this.extensionManagementService.install(extension).then(extension => {
						console.log(localize('successInstall', "Extension '{0}' v{1} was successfully installed!", id, extension.version));
					});
				});
			}));
		});
	}

	private uninstallExtension(ids: string[]): TPromise<any> {
		return sequence(ids.map(id => () => {
			return this.extensionManagementService.getInstalled().then(installed => {
				const [extension] = installed.filter(e => getExtensionId(e) === id);

				if (!extension) {
					return TPromise.wrapError(`${ notInstalled(id) }\n${ useId }`);
				}

				console.log(localize('uninstalling', "Uninstalling {0}...", id));

				return this.extensionManagementService.uninstall(extension).then(() => {
					console.log(localize('successUninstall', "Extension '{0}' was successfully uninstalled!", id));
				});
			});
		}));
	}
}

export function main(argv: ParsedArgs): TPromise<void> {
	const services = new ServiceCollection();

	services.set(IEventService, new SyncDescriptor(EventService));
	services.set(IEnvironmentService, new SyncDescriptor(EnvironmentService));
	services.set(ITelemetryService, NullTelemetryService);
	services.set(IConfigurationService, new SyncDescriptor(NodeConfigurationService));
	services.set(IRequestService, new SyncDescriptor(NodeRequestService));
	services.set(IExtensionManagementService, new SyncDescriptor(ExtensionManagementService));
	services.set(IExtensionGalleryService, new SyncDescriptor(ExtensionGalleryService));

	const instantiationService: IInstantiationService = new InstantiationService(services);
	const main = instantiationService.createInstance(Main);
	return main.run(argv);
}<|MERGE_RESOLUTION|>--- conflicted
+++ resolved
@@ -65,20 +65,15 @@
 				const isInstalled = installed.some(e => getExtensionId(e) === id);
 
 				if (isInstalled) {
-					return TPromise.wrapError(localize('alreadyInstalled', "Extension '{0}' is already installed.", id));
+					console.log(localize('alreadyInstalled', "Extension '{0}' is already installed.", id));
+					return;
 				}
 
 				return this.extensionGalleryService.query({ ids: [id] }).then(result => {
 					const [extension] = result.firstPage;
 
-<<<<<<< HEAD
-					if (isInstalled) {
-						console.log(localize('alreadyInstalled', "Extension '{0}' is already installed.", id));
-						return;
-=======
 					if (!extension) {
 						return TPromise.wrapError(`${ notFound(id) }\n${ useId }`);
->>>>>>> a631525f
 					}
 
 					console.log(localize('foundExtension', "Found '{0}' in the marketplace.", id));

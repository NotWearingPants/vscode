--- conflicted
+++ resolved
@@ -1627,14 +1627,10 @@
 		}
 
 		try {
-<<<<<<< HEAD
-			await this.exec(args, options);
-=======
-			await this.run(args, {
+			await this.exec(args, {
 				cancellationToken: options.cancellationToken,
 				env: { 'GIT_HTTP_USER_AGENT': this.git.userAgent }
 			});
->>>>>>> 7c90e1f5
 		} catch (err) {
 			if (/^CONFLICT \([^)]+\): \b/m.test(err.stdout || '')) {
 				err.gitErrorCode = GitErrorCodes.Conflict;
@@ -1703,11 +1699,7 @@
 		}
 
 		try {
-<<<<<<< HEAD
-			await this.exec(args);
-=======
-			await this.run(args, { env: { 'GIT_HTTP_USER_AGENT': this.git.userAgent } });
->>>>>>> 7c90e1f5
+			await this.exec(args, { env: { 'GIT_HTTP_USER_AGENT': this.git.userAgent } });
 		} catch (err) {
 			if (/^error: failed to push some refs to\b/m.test(err.stderr || '')) {
 				err.gitErrorCode = GitErrorCodes.PushRejected;
@@ -1985,43 +1977,6 @@
 			return this.getHEAD();
 		}
 
-<<<<<<< HEAD
-		let result = await this.exec(['rev-parse', name]);
-
-		if (!result.stdout && /^@/.test(name)) {
-			const symbolicFullNameResult = await this.exec(['rev-parse', '--symbolic-full-name', name]);
-			name = symbolicFullNameResult.stdout.trim();
-
-			result = await this.exec(['rev-parse', name]);
-		}
-
-		if (!result.stdout) {
-			return Promise.reject<Branch>(new Error('No such branch'));
-		}
-
-		const commit = result.stdout.trim();
-
-		try {
-			const res2 = await this.exec(['rev-parse', '--symbolic-full-name', name + '@{u}']);
-			const fullUpstream = res2.stdout.trim();
-			const match = /^refs\/remotes\/([^/]+)\/(.+)$/.exec(fullUpstream);
-
-			if (!match) {
-				throw new Error(`Could not parse upstream branch: ${fullUpstream}`);
-			}
-
-			const upstream = { remote: match[1], name: match[2] };
-			const res3 = await this.exec(['rev-list', '--left-right', name + '...' + fullUpstream]);
-
-			let ahead = 0, behind = 0;
-			let i = 0;
-
-			while (i < res3.stdout.length) {
-				switch (res3.stdout.charAt(i)) {
-					case '<': ahead++; break;
-					case '>': behind++; break;
-					default: i++; break;
-=======
 		const args = ['for-each-ref', '--format=%(refname)%00%(upstream:short)%00%(upstream:track)%00%(objectname)'];
 		if (/^refs\/(head|remotes)\//i.test(name)) {
 			args.push(name);
@@ -2029,7 +1984,7 @@
 			args.push(`refs/heads/${name}`, `refs/remotes/${name}`);
 		}
 
-		const result = await this.run(args);
+		const result = await this.exec(args);
 		const branches: Branch[] = result.stdout.trim().split('\n').map<Branch | undefined>(line => {
 			let [branchName, upstream, status, ref] = line.trim().split('\0');
 
@@ -2042,7 +1997,6 @@
 				const match = /\[(?:ahead ([0-9]+))?[,\s]*(?:behind ([0-9]+))?]|\[gone]/.exec(status);
 				if (match) {
 					[, ahead, behind] = match;
->>>>>>> 7c90e1f5
 				}
 
 				return {

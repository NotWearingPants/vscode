--- conflicted
+++ resolved
@@ -52,15 +52,10 @@
 	"command.stash": "Stash",
 	"command.stashPop": "Pop Stash...",
 	"command.stashPopLatest": "Pop Latest Stash",
-<<<<<<< HEAD
+	"command.stashApply": "Apply Stash...",
+	"command.stashApplyLatest": "Apply Latest Stash",
 	"config.enabled": "Whether git is enabled.",
 	"config.path": "Path and filename of the git executable, e.g. `C:\\Program Files\\Git\\bin\\git.exe` (Windows).",
-=======
-	"command.stashApply": "Apply Stash...",
-	"command.stashApplyLatest": "Apply Latest Stash",
-	"config.enabled": "Whether git is enabled",
-	"config.path": "Path to the git executable",
->>>>>>> c56219e1
 	"config.autoRepositoryDetection": "Configures when repositories should be automatically detected.",
 	"config.autoRepositoryDetection.true": "Scan for both subfolders of the current opened folder and parent folders of open files.",
 	"config.autoRepositoryDetection.false": "Disable automatic repository scanning.",
